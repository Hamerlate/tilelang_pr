/*
 * Licensed to the Apache Software Foundation (ASF) under one
 * or more contributor license agreements.  See the NOTICE file
 * distributed with this work for additional information
 * regarding copyright ownership. The ASF licenses this file
 * to you under the Apache License, Version 2.0 (the
 * "License"); you may not use this file except in compliance
 * with the License.  You may obtain a copy of the License at
 *
 *   http://www.apache.org/licenses/LICENSE-2.0
 *
 * Unless required by applicable law or agreed to in writing,
 * software distributed under the License is distributed on an
 * "AS IS" BASIS, WITHOUT WARRANTIES OR CONDITIONS OF ANY
 * KIND, either express or implied.  See the License for the
 * specific language governing permissions and limitations
 * under the License.
 */

/*!
 * \file loop_vectorize.cc
 * \brief A tool to automatically vectorize a for loop
 */

#include "loop_vectorize.h"

<<<<<<< HEAD
#include <tvm/arith/iter_affine_map.h>
#include <tvm/tir/builtin.h>
#include <tvm/tir/stmt_functor.h>

#include <numeric>

#include "../layout/layout.h"
#include "../layout/utils.h"
#include "../op/builtin.h"
#include "../target/utils.h"
=======
>>>>>>> 2d4b848f
#include "arith/int_operator.h"
#include "arith/ir_visitor_with_analyzer.h"
#include "common/loop_vectorization_utils.h"
#include "tvm/tir/analysis.h"
#include "tvm/tir/var.h"
#include <tvm/arith/iter_affine_map.h>
#include <tvm/tir/builtin.h>
#include <tvm/tir/stmt_functor.h>

namespace tvm {
namespace tl {

using namespace tir;

struct VectorizePlanResult {
  int vector_size;
  bool dynamic;
  PrimExpr condition;
};

class VectorizeFindGlobalAccess : public arith::IRVisitorWithAnalyzer {
public:
  VectorizeFindGlobalAccess() = default;

  bool HasGlobalAccess(const Stmt &stmt) {
    this->operator()(stmt);
    return has_global_access_;
  }

private:
  bool has_global_access_ = false;

  void VisitStmt_(const BufferStoreNode *node) final {
    if (node->buffer.scope() == "global")
      has_global_access_ = true;
    return arith::IRVisitorWithAnalyzer::VisitStmt_(node);
  }

  void VisitExpr_(const BufferLoadNode *node) final {
    if (node->buffer.scope() == "global")
      has_global_access_ = true;
    return arith::IRVisitorWithAnalyzer::VisitExpr_(node);
  }
};

class VectorizePlanner : public arith::IRVisitorWithAnalyzer {
public:
  VectorizePlanner() = default;

  int Plan(const For &node) {
    tvm::transform::PassContext ctxt = tvm::transform::PassContext::Current();
    Optional<Bool> opt_disable_vectorize_256 =
        ctxt->GetConfig(kDisableVectorize256, Optional<Bool>());
    bool disable_vectorize_256 =
        opt_disable_vectorize_256.value_or(Bool(false));
    if (tvm::tl::TargetIsSm100(Target::Current(false)) &&
        !disable_vectorize_256 &&
        VectorizeFindGlobalAccess().HasGlobalAccess(node)) {
      vector_load_bits_max_ = vector_size_ = 256;
    } else {
      vector_load_bits_max_ = vector_size_ = 128;
    }
    this->operator()(node);
    return vector_size_;
  }

private:
  void VisitStmt_(const ForNode *node) final {
    inner_for_ = node;
    auto extent_ptr = as_const_int(node->extent);
    // Here I disable dynamic shape completely,
    //   In order to do it, the Planner should accept an analyzer with
    //   arithmetic info outside to prove the dividiblity of vector size
    if (!extent_ptr) {
      vector_size_ = 1;
      return;
    }
    vector_size_ = arith::ZeroAwareGCD(vector_size_, *extent_ptr);
    arith::IRVisitorWithAnalyzer::VisitStmt_(node);
  }

  void VisitExpr_(const BufferLoadNode *node) final {
    if (node->buffer.scope() == "shared" || node->buffer.scope() == "global" ||
        node->buffer.scope() == "shared.dyn")
      has_nonlocal_memory_access_ = true;
    if (node->buffer->shape.size() == 1) {
      // TODO(lei): This should be improved as
      // constant buffer that tl hack to use as local register.
      auto boundary_check = node->buffer->shape[0].as<IntImmNode>();
      if (boundary_check && boundary_check->value == 1) {
        return arith::IRVisitorWithAnalyzer::VisitExpr_(node);
      }
    }
    UpdateVectorSize(node->indices, node->buffer);
  }

  void VisitStmt_(const BufferStoreNode *node) final {
    if (node->buffer.scope() == "shared" || node->buffer.scope() == "global" ||
        node->buffer.scope() == "shared.dyn")
      has_nonlocal_memory_access_ = true;
    UpdateVectorSize(node->indices, node->buffer);
    return arith::IRVisitorWithAnalyzer::VisitExpr(node->value);
  }

  void VisitStmt_(const IfThenElseNode *node) final {
    CheckConditionVectorized(node->condition);
    return arith::IRVisitorWithAnalyzer::VisitStmt_(node);
  }

  void VisitExpr_(const CallNode *node) final {
    if (node->op == builtin::if_then_else()) {
      CheckConditionVectorized(node->args[0]);
    } else if (node->op == builtin::call_extern()) {
      // do not vectorize extern calls
      vector_size_ = 1;
    }
    return arith::IRVisitorWithAnalyzer::VisitExpr_(node);
  }

  void CheckConditionVectorized(const PrimExpr &cond) {
    // TODO: perform some checks here
  }

  void VisitExpr_(const CastNode *node) final {
    vector_size_ = arith::ZeroAwareGCD(
        vector_load_bits_max_ / node->dtype.bits(), vector_size_);
    return arith::IRVisitorWithAnalyzer::VisitExpr_(node);
  }

  void UpdateVectorSize(const Array<PrimExpr> indices, const Buffer &buffer) {
    if (!inner_for_)
      return;
    // 1. Compute raw element offset
    auto strides = buffer->strides;
    if (buffer->strides.empty()) {
      PrimExpr stride = 1;
      for (int i = indices.size() - 1; i >= 0; --i) {
        strides.push_back(stride);
        stride = stride * buffer->shape[i];
      }
      strides = Array<PrimExpr>{strides.rbegin(), strides.rend()};
    }
    PrimExpr elem_offset = 0;
    for (int i = 0; i < indices.size(); ++i) {
      elem_offset += indices[i] * strides[i];
    }

    // 2. If element offset is independent with loop_var, ignore it
    if (CanProveIndependent(elem_offset, inner_for_->loop_var, &analyzer_)) {
      return;
    }

    // 3. Tight vectorize bound
    vector_size_ = arith::ZeroAwareGCD(vector_size_, vector_load_bits_max_ /
                                                         buffer->dtype.bits());

    // 4. Try to vectorize buffer load
    while (!IndiceCanVectorize(elem_offset, inner_for_->loop_var,
                               inner_for_->extent, vector_size_, &analyzer_)) {
      vector_size_ /= 2;
    }
  }

  int vector_load_bits_max_;

  const ForNode *inner_for_{};
  bool has_nonlocal_memory_access_ = false;
<<<<<<< HEAD
  int vector_size_;
  // conditionally vectorize
  bool dynamic_ = false;
  PrimExpr condition_;
=======
  int vector_size_ = 128;
>>>>>>> 2d4b848f
};

class VectorizeRewriter : public StmtExprMutator {
public:
  VectorizeRewriter(int vector_size) : vector_size_(vector_size) {}

private:
  Stmt VisitStmt_(const ForNode *node) final {
    inner_for_ = node;
    auto ret = StmtExprMutator::VisitStmt_(node);
    if (inner_for_ == node) { // rewrite the innermost loop
      For fnode = ret.as<For>().value();
      auto old_var = fnode->loop_var;
      auto extent_ptr = as_const_int(fnode->extent);
      ICHECK(extent_ptr) << fnode->extent;
      int extent = *extent_ptr;
      ICHECK(extent % vector_size_ == 0)
          << "extent: " << extent << " vector_size_: " << vector_size_;
      ICHECK(is_zero(fnode->min));
      if (extent == vector_size_) {
        fnode.CopyOnWrite()->kind = ForKind::kVectorized;
        return fnode;
      } else {
        Var inner_var = Var("vec");
        Var outer_var = Var(old_var->name_hint);
        Map<Var, PrimExpr> vmap;
        vmap.Set(fnode->loop_var, outer_var * vector_size_ + inner_var);
        Stmt body = Substitute(fnode->body, vmap);
        body = For(inner_var, 0, vector_size_, ForKind::kVectorized, body);
        body = For(outer_var, 0, extent / vector_size_, fnode->kind, body,
                   fnode->thread_binding, fnode->annotations, fnode->span);
        return body;
      }
    } else {
      return ret;
    }
  }

  const ForNode *inner_for_{};
  const int vector_size_;
};

int GetVectorizeSize(const For &loop) { return VectorizePlanner().Plan(loop); }

bool CanProveIndependent(const PrimExpr &expr, Var var,
                         arith::Analyzer *analyzer) {
  // 1. if var doesn't exist, it is independent
  bool used_var = UsesVar(
      expr, [&](const VarNode *v) { return GetRef<Var>(v).same_as(var); });
  if (!used_var) {
    return true;
  }
  // 2. if \forall v_1, v_2, f(v_1) == f(v_2), f is independent with v
  Var var_1("_t", var.dtype());
  auto expr_1 = Substitute(expr, {{var, var_1}});
  if (analyzer->CanProveEqual(expr, expr_1)) {
    return true;
  }
  return false;
}

bool IndiceCanVectorize(const PrimExpr &expr, Var var,
                        const PrimExpr &iter_var_size,
                        int target_vectorized_size, arith::Analyzer *analyzer) {
  ICHECK(target_vectorized_size >= 1);
  if (target_vectorized_size == 1)
    return true;

  // Extent must be divisible
  if (!analyzer->CanProveEqual(FloorMod(iter_var_size, target_vectorized_size),
                               0))
    return false;

  // The base offset must be divisible
  if (!analyzer->CanProveEqual(
          FloorMod(Substitute(expr, {{var, 0}}), target_vectorized_size), 0)) {
    return false;
  }

  // Bind thread range
  Var v0("v0"), v1("v1");
  analyzer->Bind(v0, Range(0, target_vectorized_size));
  analyzer->Bind(v1, Range(0, analyzer->Simplify(FloorDiv(
                                  iter_var_size, target_vectorized_size))));
  PrimExpr expr_transformed = analyzer->Simplify(
      Substitute(expr, {{var, v0 + v1 * target_vectorized_size}}));
  Vectorizer vectorizer(v0, IntImm(v0->dtype, target_vectorized_size));
  PrimExpr expr_vectorized = vectorizer.VisitExpr(expr_transformed);

  // This simplify is necessary for thread region specified
  // optimizations.
  expr_vectorized = analyzer->Simplify(expr_vectorized);
  auto ramp_node = expr_vectorized.as<RampNode>();
  if (!ramp_node) {
    // Broadcast value
    if (expr_vectorized.dtype().lanes() == 1)
      return true;
    else
      return false;
  } else {
    return is_one(ramp_node->stride);
  }
}

For VectorizeLoop(const For &loop, int vectorize_hint) {
  if (vectorize_hint <= 0) {
    VectorizePlanner planner;
    vectorize_hint = planner.Plan(loop);
  }
  if (vectorize_hint == 1)
    return loop;
  auto rewriter = VectorizeRewriter(vectorize_hint);
  return Downcast<For>(rewriter(loop));
}

} // namespace tl
} // namespace tvm<|MERGE_RESOLUTION|>--- conflicted
+++ resolved
@@ -24,19 +24,6 @@
 
 #include "loop_vectorize.h"
 
-<<<<<<< HEAD
-#include <tvm/arith/iter_affine_map.h>
-#include <tvm/tir/builtin.h>
-#include <tvm/tir/stmt_functor.h>
-
-#include <numeric>
-
-#include "../layout/layout.h"
-#include "../layout/utils.h"
-#include "../op/builtin.h"
-#include "../target/utils.h"
-=======
->>>>>>> 2d4b848f
 #include "arith/int_operator.h"
 #include "arith/ir_visitor_with_analyzer.h"
 #include "common/loop_vectorization_utils.h"
@@ -204,14 +191,7 @@
 
   const ForNode *inner_for_{};
   bool has_nonlocal_memory_access_ = false;
-<<<<<<< HEAD
-  int vector_size_;
-  // conditionally vectorize
-  bool dynamic_ = false;
-  PrimExpr condition_;
-=======
   int vector_size_ = 128;
->>>>>>> 2d4b848f
 };
 
 class VectorizeRewriter : public StmtExprMutator {
